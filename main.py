--- conflicted
+++ resolved
@@ -39,11 +39,7 @@
 ASK_NEWS_CLIENT_SECRET = os.environ.get('ASK_NEWS_CLIENT_SECRET')
 
 # Log the names of the env variables too.
-<<<<<<< HEAD
-logger.info("Environment variables loaded: METACULUS_TOKEN" + str(METACULUS_TOKEN is not None) + ", PERPLEXITY_API_KEY" + str(PERPLEXITY_API_KEY is not None) + ", ANTHROPIC_API_KEY" + str(ANTHROPIC_API_KEY is not None) + ", OPENAI_API_KEY" + str(OPENAI_API_KEY is not None) + ", ASK_NEWS_CLIENT_ID" + str(ASK_NEWS_CLIENT_ID is not None) + ", ASK_NEWS_CLIENT_SECRET" + str(ASK_NEWS_CLIENT_SECRET is not None))
-=======
 logger.info("Environment variables loaded: METACULUS_TOKEN " + str(METACULUS_TOKEN is not None) + ", PERPLEXITY_API_KEY " + str(PERPLEXITY_API_KEY is not None) + ", ANTHROPIC_API_KEY " + str(ANTHROPIC_API_KEY is not None) + ", OPENAI_API_KEY " + str(OPENAI_API_KEY is not None) + ", ASK_NEWS_CLIENT_ID " + str(ASK_NEWS_CLIENT_ID is not None) + ", ASK_NEWS_CLIENT_SECRET " + str(ASK_NEWS_CLIENT_SECRET is not None))
->>>>>>> f1574273
 
 PROMPT_TEMPLATE = """
 You are a professional forecaster interviewing for a job.
@@ -202,6 +198,46 @@
     response.raise_for_status()
     data = json.loads(response.content)
     return data
+
+@backoff.on_exception(backoff.expo,
+                      requests.exceptions.HTTPError,
+                      max_tries=8,  # Adjust as needed
+                      factor=2,     # Exponential factor
+                      jitter=backoff.full_jitter)
+def call_perplexity(query):
+    url = "https://api.perplexity.ai/chat/completions"
+    headers = {
+        "accept": "application/json",
+        "authorization": f"Bearer {PERPLEXITY_API_KEY}",
+        "content-type": "application/json",
+    }
+    payload = {
+        "model": "llama-3.1-sonar-large-128k-online",
+        "messages": [
+            {
+                "role": "system",
+                "content": """
+You are an assistant to a superforecaster.
+The superforecaster will give you a question they intend to forecast on.
+To be a great assistant, you generate a concise but detailed rundown of the most relevant news, including if the question would resolve Yes or No based on current information.
+You do not produce forecasts yourself.
+""",
+            },
+            {"role": "user", "content": query},
+        ],
+    }
+    response = requests.post(url=url, json=payload, headers=headers)
+    response.raise_for_status()
+    content = response.json()["choices"][0]["message"]["content"]
+    return content
+
+
+def call_ask_news(query):
+    ask = AskNewsSDK()
+    graph = ask.chat.live_web_search(queries=[query])
+    return graph.as_string
+
+
 
 @backoff.on_exception(backoff.expo,
                       (AnthropicRateLimitError, AnthropicInternalServerError),
@@ -279,84 +315,6 @@
     content = response.json()["choices"][0]["message"]["content"]
     return content
 
-<<<<<<< HEAD
-
-def call_ask_news(query):
-    ask = AskNewsSDK()
-    graph = ask.chat.live_web_search(queries=[query])
-    return graph.as_string
-
-
-
-@backoff.on_exception(backoff.expo,
-                      (AnthropicRateLimitError, AnthropicInternalServerError),
-                      max_tries=8,  # Adjust as needed
-                      factor=2,     # Exponential factor
-                      jitter=backoff.full_jitter)
-async def call_claude(content: str) -> str:
-  async_client = AsyncAnthropic(api_key=ANTHROPIC_API_KEY)
-
-  message = await async_client.messages.create(
-      model="claude-3-5-sonnet-20240620",
-      temperature=0.7,
-      max_tokens=4096,
-      system="You are a world-class forecaster.",
-      messages=[
-          {
-              "role": "user",
-              "content": [
-                  {
-                      "type": "text",
-                      "text": content
-                  }
-              ]
-          }
-      ]
-  )
-
-  return message.content[0].text, message.usage
-
-@backoff.on_exception(backoff.expo,
-                      (OpenAIRateLimitError, OpenAIInternalServerError),
-                      max_tries=8,  # Adjust as needed
-                      factor=2,     # Exponential factor
-                      jitter=backoff.full_jitter)
-async def call_gpt(content: str):
-    async_client = AsyncOpenAI(api_key=OPENAI_API_KEY)
-    message = await async_client.chat.completions.create(
-        model="o1-preview",
-        messages = [
-            #{"role": "system", "content": "You are a world-class forecaster."},
-            {"role": "user", "content": content},
-        ]
-    )
-    return message.choices[0].message, message.usage
-
-
-async def get_prediction(question_details, news_fn=call_perplexity, model_fn=call_claude, prompt_template=PROMPT_TEMPLATE):
-    """Expected formats:
-    
-    news_fn(question_title: str) -> str
-    model_fn(content: str) -> str
-    prompt_template: Contains title, summary, today, background, fine_print, resolution_criteria
-    """
-    today = datetime.datetime.now().strftime("%Y-%m-%d")
-    summary_report = news_fn(question_details["title"])
-  
-    content = prompt_template.format(
-        title=question_details["title"],
-        summary_report=summary_report,
-        today=today,
-        background=question_details["question"]["description"],
-        fine_print=question_details["question"]["fine_print"],
-        resolution_criteria=question_details["question"]["resolution_criteria"],
-    )
-
-    response_text, usage = await model_fn(content)
-    if DEBUG_MODE:
-        logger.info(f"Content: {content}")
-        logger.info(f"Response text: {response_text}")
-=======
 @backoff.on_exception(backoff.expo,
                       requests.exceptions.HTTPError,
                       max_tries=8,  # Adjust as needed
@@ -406,7 +364,6 @@
     )
 
     response_text, usage = await model_fn(content)
->>>>>>> f1574273
 
     # Regular expression to find the number following 'Probability: '
     probability_match = find_number_before_percent(response_text)
@@ -446,11 +403,7 @@
 
 def aggregate_prediction_log_odds(predictions):
     probs = [p / 100 for p in predictions if p is not None]
-<<<<<<< HEAD
-    probs = [max(min(p, 0.999), 0.001) for p in probs]
-=======
     probs = [max(min(p, 0.99), 0.01) for p in probs]
->>>>>>> f1574273
     log_odds = [math.log(p / (1 - p)) for p in probs]
     average_log_odds = sum(log_odds) / len(log_odds)
     average_probability = 1 / (1 + math.exp(-average_log_odds))
@@ -483,15 +436,9 @@
             summary, _ = await model_fn(SUMMARY_PROMPT_PREFIX + '\n'.join(response_texts) + SUMMARY_PROMPT_SUFFIX)
             summaries.append(summary)
 
-<<<<<<< HEAD
-            logger.info(predictions)
-            aggregated_prediction = aggregate_fn(predictions)
-            logger.info(aggregated_prediction)
-=======
             logger.info(f"Predictions: {predictions}")
             aggregated_prediction = aggregate_fn(predictions)
             logger.info(f"Aggregated prediction: {aggregated_prediction}")
->>>>>>> f1574273
 
             if aggregated_prediction is not None and SUBMIT_PREDICTION:
                 comment = f"This prediction was made by averaging an ensemble of {num_agents} agents. A summary of their most common considerations follows.\n\n{summaries[i]}"
@@ -507,22 +454,14 @@
 
 # TODO: Incorporate TOURNAMENT_ID, API_BASE_URL, and USER_ID as env variables into the code.
 def benchmark_all_hyperparameters(ids):
-<<<<<<< HEAD
     news_fns = [call_perplexity, call_ask_news]
-=======
-    news_fns = [call_ask_news, call_perplexity]
->>>>>>> f1574273
     model_fns = [call_claude, call_gpt]
     prompts = [PROMPT_TEMPLATE, SUPERFORECASTING_TEMPLATE]
 
     hyperparams = itertools.product(news_fns, model_fns, prompts)
 
     for hyperparam in hyperparams:
-<<<<<<< HEAD
-        logger.info(f"Using hyperparameters: {hyperparam}")
-=======
         logger.info(f"Using hyperparameters: {hyperparam[0], hyperparam[1], 'PROMPT_TEMPLATE' if hyperparam[2] == PROMPT_TEMPLATE else 'SUPERFORECASTING_TEMPLATE'}")
->>>>>>> f1574273
         results = asyncio.run(ensemble_async(get_prediction, ids, num_agents=2, news_fn=hyperparam[0], model_fn=hyperparam[1], prompt_template=hyperparam[2]))
         logger.info(results)
         #logger.info(f"Score: {score_benchmark_results(results)}")
@@ -531,32 +470,9 @@
     data = list_questions(tournament_id=32506, count=2 if DEBUG_MODE else 99, get_answered_questions=DEBUG_MODE)
     ids = [question["id"] for question in data["results"] if int(question["id"]) in [28877, 28876]]
     logger.info(f"Questions found: {ids}")
-<<<<<<< HEAD
-    results = asyncio.run(ensemble_async(get_prediction, ids, num_agents=2 if DEBUG_MODE else 32, model_fn=call_gpt, prompt_template=PROMPT_TEMPLATE))
-    logger.info(results)
-    #benchmark_all_hyperparameters(ids)
-
-async def test_message():
-    async_client = AsyncOpenAI(api_key=OPENAI_API_KEY)
-    message = await async_client.chat.completions.create(
-        model="o1-preview",
-        messages = [
-            {"role": "user", "content": "What is 2+2?"},
-        ]
-    )
-    return message.choices[0].message, message.usage
-
-def test():
-    logger.info("Testing")
-    result = asyncio.run(test_message())
-    print(result)
-    return result
-=======
     results = asyncio.run(ensemble_async(get_prediction, ids, num_agents=2 if DEBUG_MODE else 32, news_fn=call_ask_news, model_fn=call_claude, prompt_template=SUPERFORECASTING_TEMPLATE))
     logger.info(results)
     #benchmark_all_hyperparameters(ids)
->>>>>>> f1574273
 
 if __name__ == "__main__":
-    test()
     main()